use super::super::*;
use libc::*;

#[repr(C)]
pub struct ASN1_ENCODING {
    pub enc: *mut c_uchar,
    pub len: c_long,
    pub modified: c_int,
}

extern "C" {
    pub fn ASN1_OBJECT_free(x: *mut ASN1_OBJECT);
}

stack!(stack_st_ASN1_OBJECT);

#[repr(C)]
pub struct ASN1_TYPE {
    pub type_: c_int,
    pub value: ASN1_TYPE_value,
}
#[repr(C)]
pub union ASN1_TYPE_value {
    pub ptr: *mut c_char,
    pub boolean: ASN1_BOOLEAN,
    pub asn1_string: *mut ASN1_STRING,
    pub object: *mut ASN1_OBJECT,
    pub integer: *mut ASN1_INTEGER,
    pub enumerated: *mut ASN1_ENUMERATED,
    pub bit_string: *mut ASN1_BIT_STRING,
    pub octet_string: *mut ASN1_OCTET_STRING,
    pub printablestring: *mut ASN1_PRINTABLESTRING,
    pub t61string: *mut ASN1_T61STRING,
    pub ia5string: *mut ASN1_IA5STRING,
    pub generalstring: *mut ASN1_GENERALSTRING,
    pub bmpstring: *mut ASN1_BMPSTRING,
    pub universalstring: *mut ASN1_UNIVERSALSTRING,
    pub utctime: *mut ASN1_UTCTIME,
    pub generalizedtime: *mut ASN1_GENERALIZEDTIME,
    pub visiblestring: *mut ASN1_VISIBLESTRING,
    pub utf8string: *mut ASN1_UTF8STRING,
    pub set: *mut ASN1_STRING,
    pub sequence: *mut ASN1_STRING,
    pub asn1_value: *mut ASN1_VALUE,
}

extern "C" {
    pub fn ASN1_STRING_type_new(ty: c_int) -> *mut ASN1_STRING;
    #[cfg(any(ossl110, libressl273))]
    pub fn ASN1_STRING_get0_data(x: *const ASN1_STRING) -> *const c_uchar;
    #[cfg(any(all(ossl101, not(ossl110)), libressl))]
    pub fn ASN1_STRING_data(x: *mut ASN1_STRING) -> *mut c_uchar;
    pub fn ASN1_STRING_new() -> *mut ASN1_STRING;
    pub fn ASN1_STRING_free(x: *mut ASN1_STRING);
    pub fn ASN1_STRING_length(x: *const ASN1_STRING) -> c_int;
    pub fn ASN1_STRING_set(x: *mut ASN1_STRING, data: *const c_void, len_in: c_int) -> c_int;

    pub fn ASN1_BIT_STRING_free(x: *mut ASN1_BIT_STRING);
    pub fn ASN1_OCTET_STRING_free(x: *mut ASN1_OCTET_STRING);

    pub fn ASN1_GENERALIZEDTIME_free(tm: *mut ASN1_GENERALIZEDTIME);
    pub fn ASN1_GENERALIZEDTIME_print(b: *mut BIO, tm: *const ASN1_GENERALIZEDTIME) -> c_int;
    pub fn ASN1_TIME_new() -> *mut ASN1_TIME;
    #[cfg(ossl102)]
    pub fn ASN1_TIME_diff(
        pday: *mut c_int,
        psec: *mut c_int,
        from: *const ASN1_TIME,
        to: *const ASN1_TIME,
    ) -> c_int;
    pub fn ASN1_TIME_free(tm: *mut ASN1_TIME);
    pub fn ASN1_TIME_print(b: *mut BIO, tm: *const ASN1_TIME) -> c_int;
    pub fn ASN1_TIME_set(from: *mut ASN1_TIME, to: time_t) -> *mut ASN1_TIME;

    pub fn ASN1_INTEGER_free(x: *mut ASN1_INTEGER);
    pub fn ASN1_INTEGER_dup(a: *const ASN1_INTEGER) -> *mut ASN1_INTEGER;
    pub fn ASN1_INTEGER_get(dest: *const ASN1_INTEGER) -> c_long;
    pub fn ASN1_INTEGER_set(dest: *mut ASN1_INTEGER, value: c_long) -> c_int;
    pub fn ASN1_INTEGER_cmp(a: *const ASN1_INTEGER, b: *const ASN1_INTEGER) -> c_int;
    pub fn BN_to_ASN1_INTEGER(bn: *const BIGNUM, ai: *mut ASN1_INTEGER) -> *mut ASN1_INTEGER;
    pub fn ASN1_INTEGER_to_BN(ai: *const ASN1_INTEGER, bn: *mut BIGNUM) -> *mut BIGNUM;

    pub fn ASN1_TIME_set_string(s: *mut ASN1_TIME, str: *const c_char) -> c_int;
    #[cfg(ossl111)]
    pub fn ASN1_TIME_set_string_X509(s: *mut ASN1_TIME, str: *const c_char) -> c_int;

<<<<<<< HEAD
    pub fn ASN1_ENUMERATED_free(a: *mut ASN1_ENUMERATED);
    #[cfg(ossl110)]
    pub fn ASN1_ENUMERATED_get_int64(pr: *mut i64, a: *const ASN1_ENUMERATED) -> c_int;
=======
    pub fn ASN1_TYPE_free(x: *mut ASN1_TYPE);
>>>>>>> be65acb4
}

const_ptr_api! {
    extern "C" {
        pub fn ASN1_STRING_to_UTF8(out: *mut *mut c_uchar, s: #[const_ptr_if(any(ossl110, libressl280))] ASN1_STRING) -> c_int;
        pub fn ASN1_STRING_type(x: #[const_ptr_if(any(ossl110, libressl280))]  ASN1_STRING) -> c_int;
        pub fn ASN1_generate_v3(str: #[const_ptr_if(any(ossl110, libressl280))] c_char, cnf: *mut X509V3_CTX) -> *mut ASN1_TYPE;
    }
}<|MERGE_RESOLUTION|>--- conflicted
+++ resolved
@@ -84,13 +84,11 @@
     #[cfg(ossl111)]
     pub fn ASN1_TIME_set_string_X509(s: *mut ASN1_TIME, str: *const c_char) -> c_int;
 
-<<<<<<< HEAD
     pub fn ASN1_ENUMERATED_free(a: *mut ASN1_ENUMERATED);
     #[cfg(ossl110)]
     pub fn ASN1_ENUMERATED_get_int64(pr: *mut i64, a: *const ASN1_ENUMERATED) -> c_int;
-=======
+
     pub fn ASN1_TYPE_free(x: *mut ASN1_TYPE);
->>>>>>> be65acb4
 }
 
 const_ptr_api! {
