use libc::*;

use *;

pub const X509_FILETYPE_PEM: c_int = 1;
pub const X509_FILETYPE_ASN1: c_int = 2;
pub const X509_FILETYPE_DEFAULT: c_int = 3;

#[repr(C)]
pub struct X509_VAL {
    pub notBefore: *mut ASN1_TIME,
    pub notAfter: *mut ASN1_TIME,
}

pub enum X509_NAME_ENTRY {}

stack!(stack_st_X509_NAME);

pub enum X509_EXTENSION {}

stack!(stack_st_X509_EXTENSION);

stack!(stack_st_X509_ATTRIBUTE);

cfg_if! {
    if #[cfg(ossl110)] {
        pub enum X509_REQ_INFO {}
    } else {
        #[repr(C)]
        pub struct X509_REQ_INFO {
            pub enc: ASN1_ENCODING,
            pub version: *mut ::ASN1_INTEGER,
            pub subject: *mut ::X509_NAME,
            pubkey: *mut c_void,
            pub attributes: *mut stack_st_X509_ATTRIBUTE,
        }
    }
}

cfg_if! {
    if #[cfg(ossl110)] {
        pub enum X509_REQ {}
    } else {
        #[repr(C)]
        pub struct X509_REQ {
            pub req_info: *mut X509_REQ_INFO,
            sig_alg: *mut c_void,
            signature: *mut c_void,
            references: c_int,
        }
    }
}

cfg_if! {
    if #[cfg(ossl110)] {
        pub enum X509_CINF {}
    } else {
        #[repr(C)]
        pub struct X509_CINF {
            version: *mut c_void,
            serialNumber: *mut c_void,
            signature: *mut c_void,
            issuer: *mut c_void,
            pub validity: *mut X509_VAL,
            subject: *mut c_void,
            key: *mut c_void,
            issuerUID: *mut c_void,
            subjectUID: *mut c_void,
            pub extensions: *mut stack_st_X509_EXTENSION,
            enc: ASN1_ENCODING,
        }
    }
}

stack!(stack_st_X509);

cfg_if! {
    if #[cfg(not(ossl110))] {
        pub const X509_LU_FAIL: c_int = 0;
        pub const X509_LU_X509: c_int = 1;
        pub const X509_LU_CRL: c_int = 2;
    }
}

cfg_if! {
    if #[cfg(any(ossl110, libressl270))] {
        pub enum X509_OBJECT {}
    } else {
        #[repr(C)]
        pub struct X509_OBJECT {
            pub type_: c_int,
            pub data: X509_OBJECT_data,
        }
        #[repr(C)]
        pub union X509_OBJECT_data {
            pub ptr: *mut c_char,
            pub x509: *mut X509,
            pub crl: *mut X509_CRL,
            pub pkey: *mut EVP_PKEY,
        }
    }
}

stack!(stack_st_X509_OBJECT);

pub enum X509_LOOKUP {}

stack!(stack_st_X509_LOOKUP);

extern "C" {
    pub fn X509_verify_cert_error_string(n: c_long) -> *const c_char;

    pub fn X509_sign(x: *mut X509, pkey: *mut EVP_PKEY, md: *const EVP_MD) -> c_int;

    pub fn X509_digest(
        x: *const X509,
        digest: *const EVP_MD,
        buf: *mut c_uchar,
        len: *mut c_uint,
    ) -> c_int;

    pub fn X509_REQ_sign(x: *mut X509_REQ, pkey: *mut EVP_PKEY, md: *const EVP_MD) -> c_int;
}

cfg_if! {
    if #[cfg(ossl300)] {
        extern "C" {
            pub fn i2d_X509_bio(b: *mut BIO, x: *const X509) -> c_int;
            pub fn i2d_X509_REQ_bio(b: *mut BIO, x: *const X509_REQ) -> c_int;
            pub fn i2d_PrivateKey_bio(b: *mut BIO, x: *const EVP_PKEY) -> c_int;
            pub fn i2d_PUBKEY_bio(b: *mut BIO, x: *const EVP_PKEY) -> c_int;

            pub fn i2d_PUBKEY(k: *const EVP_PKEY, buf: *mut *mut u8) -> c_int;
            pub fn i2d_RSA_PUBKEY(k: *const RSA, buf: *mut *mut u8) -> c_int;
            pub fn i2d_DSA_PUBKEY(a: *const DSA, pp: *mut *mut c_uchar) -> c_int;
            pub fn i2d_PrivateKey(k: *const EVP_PKEY, buf: *mut *mut u8) -> c_int;
            pub fn i2d_ECPrivateKey(ec_key: *const EC_KEY, pp: *mut *mut c_uchar) -> c_int;
            pub fn i2d_EC_PUBKEY(a: *const EC_KEY, pp: *mut *mut c_uchar) -> c_int;
        }
    } else {
        extern "C" {
            pub fn i2d_X509_bio(b: *mut BIO, x: *mut X509) -> c_int;
            pub fn i2d_X509_REQ_bio(b: *mut BIO, x: *mut X509_REQ) -> c_int;
            pub fn i2d_PrivateKey_bio(b: *mut BIO, x: *mut EVP_PKEY) -> c_int;
            pub fn i2d_PUBKEY_bio(b: *mut BIO, x: *mut EVP_PKEY) -> c_int;

            pub fn i2d_PUBKEY(k: *mut EVP_PKEY, buf: *mut *mut u8) -> c_int;
            pub fn i2d_RSA_PUBKEY(k: *mut RSA, buf: *mut *mut u8) -> c_int;
            pub fn i2d_DSA_PUBKEY(a: *mut DSA, pp: *mut *mut c_uchar) -> c_int;
            pub fn i2d_PrivateKey(k: *mut EVP_PKEY, buf: *mut *mut u8) -> c_int;
            pub fn i2d_ECPrivateKey(ec_key: *mut EC_KEY, pp: *mut *mut c_uchar) -> c_int;
            pub fn i2d_EC_PUBKEY(a: *mut EC_KEY, pp: *mut *mut c_uchar) -> c_int;
        }
    }
}
extern "C" {
    pub fn d2i_PUBKEY(k: *mut *mut EVP_PKEY, buf: *mut *const u8, len: c_long) -> *mut EVP_PKEY;
    pub fn d2i_RSA_PUBKEY(k: *mut *mut RSA, buf: *mut *const u8, len: c_long) -> *mut RSA;
    pub fn d2i_DSA_PUBKEY(k: *mut *mut DSA, pp: *mut *const c_uchar, length: c_long) -> *mut DSA;
    pub fn d2i_EC_PUBKEY(
        a: *mut *mut EC_KEY,
        pp: *mut *const c_uchar,
        length: c_long,
    ) -> *mut EC_KEY;

    pub fn d2i_ECPrivateKey(
        k: *mut *mut EC_KEY,
        pp: *mut *const c_uchar,
        length: c_long,
    ) -> *mut EC_KEY;
}

cfg_if! {
    if #[cfg(ossl110)] {
        extern "C" {
            pub fn X509_ALGOR_get0(
                paobj: *mut *const ASN1_OBJECT,
                pptype: *mut c_int,
                ppval: *mut *const c_void,
                alg: *const X509_ALGOR,
            );
        }
    } else if #[cfg(ossl102)] {
        extern "C" {
            pub fn X509_ALGOR_get0(
                paobj: *mut *mut ASN1_OBJECT,
                pptype: *mut c_int,
                ppval: *mut *mut c_void,
                alg: *mut X509_ALGOR,
            );
        }
    }
}

extern "C" {
    pub fn X509_gmtime_adj(time: *mut ASN1_TIME, adj: c_long) -> *mut ASN1_TIME;

    pub fn X509_to_X509_REQ(x: *mut X509, pkey: *mut EVP_PKEY, md: *const EVP_MD) -> *mut X509_REQ;

    pub fn X509_ALGOR_free(x: *mut X509_ALGOR);

    pub fn X509_REQ_new() -> *mut X509_REQ;
    pub fn X509_REQ_free(x: *mut X509_REQ);
    pub fn d2i_X509_REQ(
        a: *mut *mut X509_REQ,
        pp: *mut *const c_uchar,
        length: c_long,
    ) -> *mut X509_REQ;
}
cfg_if! {
    if #[cfg(ossl300)] {
        extern "C" {
            pub fn i2d_X509_REQ(x: *const X509_REQ, buf: *mut *mut u8) -> c_int;
        }
    } else {
        extern "C" {
            pub fn i2d_X509_REQ(x: *mut X509_REQ, buf: *mut *mut u8) -> c_int;
        }
    }
}

cfg_if! {
    if #[cfg(any(ossl110, libressl273))] {
        extern "C" {
            pub fn X509_get0_signature(
                psig: *mut *const ASN1_BIT_STRING,
                palg: *mut *const X509_ALGOR,
                x: *const X509,
            );
        }
    } else if #[cfg(ossl102)] {
        extern "C" {
            pub fn X509_get0_signature(
                psig: *mut *mut ASN1_BIT_STRING,
                palg: *mut *mut X509_ALGOR,
                x: *const X509,
            );
        }
    }
}
extern "C" {
    #[cfg(ossl102)]
    pub fn X509_get_signature_nid(x: *const X509) -> c_int;

    pub fn X509_EXTENSION_free(ext: *mut X509_EXTENSION);

    pub fn X509_NAME_ENTRY_free(x: *mut X509_NAME_ENTRY);

    pub fn X509_NAME_new() -> *mut X509_NAME;
    pub fn X509_NAME_free(x: *mut X509_NAME);

    pub fn X509_new() -> *mut X509;
    pub fn X509_free(x: *mut X509);
}
cfg_if! {
    if #[cfg(ossl300)] {
        extern "C" {
            pub fn i2d_X509(x: *const X509, buf: *mut *mut u8) -> c_int;
        }
    } else {
        extern "C" {
            pub fn i2d_X509(x: *mut X509, buf: *mut *mut u8) -> c_int;
        }
    }
}
extern "C" {
    pub fn d2i_X509(a: *mut *mut X509, pp: *mut *const c_uchar, length: c_long) -> *mut X509;

    pub fn X509_get_pubkey(x: *mut X509) -> *mut EVP_PKEY;

    pub fn X509_set_version(x: *mut X509, version: c_long) -> c_int;
    pub fn X509_set_serialNumber(x: *mut X509, sn: *mut ASN1_INTEGER) -> c_int;
    pub fn X509_get_serialNumber(x: *mut X509) -> *mut ASN1_INTEGER;
<<<<<<< HEAD
}
cfg_if! {
    if #[cfg(ossl300)] {
        extern "C" {
            pub fn X509_set_issuer_name(x: *mut X509, name: *const X509_NAME) -> c_int;
        }
    } else {
        extern "C" {
            pub fn X509_set_issuer_name(x: *mut X509, name: *mut X509_NAME) -> c_int;
        }
    }
=======
    pub fn X509_set_issuer_name(x: *mut X509, name: *mut X509_NAME) -> c_int;

    pub fn X509_subject_name_hash(x: *mut ::X509) -> c_ulong;
>>>>>>> 16a0e6f6
}
cfg_if! {
    if #[cfg(any(ossl110, libressl280))] {
        extern "C" {
            pub fn X509_get_issuer_name(x: *const ::X509) -> *mut ::X509_NAME;
        }
    } else {
        extern "C" {
            pub fn X509_get_issuer_name(x: *mut ::X509) -> *mut ::X509_NAME;
        }
    }
}
cfg_if! {
    if #[cfg(ossl300)] {
        extern "C" {
            pub fn X509_set_subject_name(x: *mut X509, name: *const X509_NAME) -> c_int;
        }
    } else {
        extern "C" {
            pub fn X509_set_subject_name(x: *mut X509, name: *mut X509_NAME) -> c_int;
        }
    }
}
cfg_if! {
    if #[cfg(any(ossl110, libressl280))] {
        extern "C" {
            pub fn X509_get_subject_name(x: *const ::X509) -> *mut ::X509_NAME;
        }
    } else {
        extern "C" {
            pub fn X509_get_subject_name(x: *mut ::X509) -> *mut ::X509_NAME;
        }
    }
}
cfg_if! {
    if #[cfg(ossl110)] {
        extern "C" {
            pub fn X509_set1_notBefore(x: *mut ::X509, tm: *const ::ASN1_TIME) -> c_int;
            pub fn X509_set1_notAfter(x: *mut ::X509, tm: *const ::ASN1_TIME) -> c_int;
        }
    } else {
        extern "C" {
            pub fn X509_set_notBefore(x: *mut ::X509, tm: *const ::ASN1_TIME) -> c_int;
            pub fn X509_set_notAfter(x: *mut ::X509, tm: *const ::ASN1_TIME) -> c_int;
        }
    }
}
extern "C" {
    #[cfg(ossl110)]
    pub fn X509_REQ_get_version(req: *const X509_REQ) -> c_long;
    pub fn X509_REQ_set_version(req: *mut X509_REQ, version: c_long) -> c_int;
    #[cfg(ossl110)]
    pub fn X509_REQ_get_subject_name(req: *const X509_REQ) -> *mut X509_NAME;
}
cfg_if! {
    if #[cfg(ossl300)] {
        extern "C" {
            pub fn X509_REQ_set_subject_name(req: *mut X509_REQ, name: *const X509_NAME) -> c_int;
        }
    } else {
        extern "C" {
            pub fn X509_REQ_set_subject_name(req: *mut X509_REQ, name: *mut X509_NAME) -> c_int;
        }
    }
}
extern "C" {
    pub fn X509_REQ_set_pubkey(req: *mut X509_REQ, pkey: *mut EVP_PKEY) -> c_int;
    pub fn X509_REQ_get_pubkey(req: *mut X509_REQ) -> *mut EVP_PKEY;
    pub fn X509_REQ_get_extensions(req: *mut X509_REQ) -> *mut stack_st_X509_EXTENSION;
    pub fn X509_REQ_add_extensions(req: *mut X509_REQ, exts: *mut stack_st_X509_EXTENSION)
        -> c_int;
    pub fn X509_set_pubkey(x: *mut X509, pkey: *mut EVP_PKEY) -> c_int;
    pub fn X509_REQ_verify(req: *mut X509_REQ, pkey: *mut EVP_PKEY) -> c_int;
    #[cfg(any(ossl110, libressl273))]
    pub fn X509_getm_notBefore(x: *const X509) -> *mut ASN1_TIME;
    #[cfg(any(ossl110, libressl273))]
    pub fn X509_getm_notAfter(x: *const X509) -> *mut ASN1_TIME;
    #[cfg(any(ossl110, libressl273))]
    pub fn X509_up_ref(x: *mut X509) -> c_int;

    #[cfg(ossl110)]
    pub fn X509_get0_extensions(req: *const ::X509) -> *const stack_st_X509_EXTENSION;
}

cfg_if! {
    if #[cfg(any(ossl110, libressl280))] {
        extern "C" {
            pub fn X509_NAME_entry_count(n: *const X509_NAME) -> c_int;
        }
    } else {
        extern "C" {
            pub fn X509_NAME_entry_count(n: *mut X509_NAME) -> c_int;
        }
    }
}

cfg_if! {
    if #[cfg(any(ossl300, libressl280))] {
        extern "C" {
            pub fn X509_NAME_get_index_by_NID(n: *const X509_NAME, nid: c_int, last_pos: c_int) -> c_int;
        }
    } else {
        extern "C" {
            pub fn X509_NAME_get_index_by_NID(n: *mut X509_NAME, nid: c_int, last_pos: c_int) -> c_int;
        }
    }
}
cfg_if! {
    if #[cfg(any(ossl110, libressl280))] {
        extern "C" {
            pub fn X509_NAME_get_entry(n: *const X509_NAME, loc: c_int) -> *mut X509_NAME_ENTRY;
            pub fn X509_NAME_add_entry_by_NID(
                x: *mut X509_NAME,
                field: c_int,
                ty: c_int,
                bytes: *const c_uchar,
                len: c_int,
                loc: c_int,
                set: c_int,
            ) -> c_int;
            pub fn X509_NAME_ENTRY_get_object(ne: *const X509_NAME_ENTRY) -> *mut ASN1_OBJECT;
            pub fn X509_NAME_ENTRY_get_data(ne: *const X509_NAME_ENTRY) -> *mut ASN1_STRING;
        }
    } else {
        extern "C" {
            pub fn X509_NAME_get_entry(n: *mut X509_NAME, loc: c_int) -> *mut X509_NAME_ENTRY;
            pub fn X509_NAME_add_entry_by_NID(
                x: *mut X509_NAME,
                field: c_int,
                ty: c_int,
                bytes: *mut c_uchar,
                len: c_int,
                loc: c_int,
                set: c_int,
            ) -> c_int;
            pub fn X509_NAME_ENTRY_get_object(ne: *mut X509_NAME_ENTRY) -> *mut ASN1_OBJECT;
            pub fn X509_NAME_ENTRY_get_data(ne: *mut X509_NAME_ENTRY) -> *mut ASN1_STRING;
        }
    }
}
extern "C" {
    pub fn X509_NAME_add_entry_by_txt(
        x: *mut X509_NAME,
        field: *const c_char,
        ty: c_int,
        bytes: *const c_uchar,
        len: c_int,
        loc: c_int,
        set: c_int,
    ) -> c_int;

    pub fn X509_add_ext(x: *mut X509, ext: *mut X509_EXTENSION, loc: c_int) -> c_int;
}
cfg_if! {
    if #[cfg(any(ossl110, libressl280))] {
        extern "C" {
            pub fn X509_get_ext_d2i(
                x: *const ::X509,
                nid: c_int,
                crit: *mut c_int,
                idx: *mut c_int,
            ) -> *mut c_void;
        }
    } else {
        extern "C" {
            pub fn X509_get_ext_d2i(
                x: *mut ::X509,
                nid: c_int,
                crit: *mut c_int,
                idx: *mut c_int,
            ) -> *mut c_void;
        }
    }
}

extern "C" {
    pub fn X509_verify_cert(ctx: *mut X509_STORE_CTX) -> c_int;
}

cfg_if! {
    if #[cfg(ossl300)] {
        extern "C" {
            pub fn X509_STORE_get0_objects(ctx: *const X509_STORE) -> *mut stack_st_X509_OBJECT;
        }
    } else if #[cfg(any(ossl110, libressl270))] {
        extern "C" {
            pub fn X509_STORE_get0_objects(ctx: *mut X509_STORE) -> *mut stack_st_X509_OBJECT;
        }
    }
}
#[cfg(any(ossl110, libressl270))]
extern "C" {
    pub fn X509_OBJECT_get0_X509(x: *const X509_OBJECT) -> *mut X509;
}

cfg_if! {
    if #[cfg(ossl110)] {
        extern "C" {
            pub fn X509_OBJECT_free(a: *mut X509_OBJECT);
        }
    } else {
        extern "C" {
            pub fn X509_OBJECT_free_contents(a: *mut X509_OBJECT);
        }
    }
}<|MERGE_RESOLUTION|>--- conflicted
+++ resolved
@@ -271,7 +271,6 @@
     pub fn X509_set_version(x: *mut X509, version: c_long) -> c_int;
     pub fn X509_set_serialNumber(x: *mut X509, sn: *mut ASN1_INTEGER) -> c_int;
     pub fn X509_get_serialNumber(x: *mut X509) -> *mut ASN1_INTEGER;
-<<<<<<< HEAD
 }
 cfg_if! {
     if #[cfg(ossl300)] {
@@ -283,11 +282,9 @@
             pub fn X509_set_issuer_name(x: *mut X509, name: *mut X509_NAME) -> c_int;
         }
     }
-=======
-    pub fn X509_set_issuer_name(x: *mut X509, name: *mut X509_NAME) -> c_int;
-
+}
+extern "C" {
     pub fn X509_subject_name_hash(x: *mut ::X509) -> c_ulong;
->>>>>>> 16a0e6f6
 }
 cfg_if! {
     if #[cfg(any(ossl110, libressl280))] {
